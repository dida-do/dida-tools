# TODO suppress pylint for Exactly one space required around keyword argument assignment
#pylint: disable=C0326

"""
This module contains generic pyTorch losses for training. It expects
channels-first ordering (sample, c, h, w) for any number of channels.
"""

import sys
import torch
<<<<<<< HEAD
from torch.nn.modules import loss as torchloss
=======
from torch.nn import functional as F
>>>>>>> 6757a7d6

def get_loss(name: str):
    """
    Load a loss by name from torch.nn.modules.loss
    and revert to this module as fallback routine.
    Note: importing the losses by name is case sensitive.
    Torch losses are instantiated with default arguments
    and then returned. Losses in this module
    are directly returned as functions.
    """
    utilsloss = sys.modules[__name__]
    try:
        loss = getattr(torchloss, name)
        loss = loss()
    except AttributeError:
        loss = getattr(utilsloss, name)
    del torchloss, utilsloss
    return loss

def smooth_dice_loss(pred: torch.Tensor, target: torch.Tensor,
                     smooth: float=1., eps: float=1e-6) -> torch.Tensor:
    """
    Smoothed dice loss.

    :param pred: (torch.Tensor) predictions
    :param target: (torch.Tensor) target
    :param smooth: (float) smoothing value
    :param eps: (eps) epsilon for numerical stability

    :returns dice_loss: (torch.Tensor) the dice loss
    """

    pred = torch.sigmoid(pred)
    target = (target > 0).float()

    intersection = (pred.reshape(-1) * target.reshape(-1)).sum()

    return 1 - ((2. * intersection + smooth) / (pred.sum() + target.sum() + smooth + eps))

<<<<<<< HEAD
def smooth_dice_beta_loss(pred: torch.Tensor, target: torch.Tensor,
                          beta: float=1., smooth: float=1., eps: float=1e-6) -> torch.Tensor:
    """
    Smoothed dice beta loss. Computes
    1 - (((1 + beta**2) * tp + smooth) / ((1 + beta**2) * tp + beta**2 * fn + fp + smooth + eps))

    :param pred: (torch.Tensor) predictions
    :param target: (torch.Tensor) target
    :param beta: (float) weight to emphasize recall
    :param smooth: (float) smoothing value
    :param eps: (eps) epsilon for numerical stability

    :returns dice_loss: (torch.Tensor) the dice loss
    """

    pred = torch.sigmoid(pred)
    target = (target > 0).float()

    tp = (pred.reshape(-1) * target.reshape(-1)).sum()
    fp = pred.reshape(-1).sum() - tp
    tn = ((1-pred).reshape(-1) * (1-target).reshape(-1)).sum()
    fn = (1-pred).reshape(-1).sum() - tn

    return 1 - (((1+beta**2)*tp + smooth) / ((1+beta**2)*tp + beta**2*fn + fp + smooth + eps))
=======
def dice_bce_sum(pred: torch.Tensor,
                 target: torch.Tensor,
                 weight: float=0.5,
                 smooth: float=1.,
                 eps: float=1e-6):
    """Weighted sum of smooth dice loss and binary cross entropy.
    
    `weight` is the relative weight between the two loss functions."""
    
    return weight * smooth_dice_loss(pred, target, smooth, eps) + (1 - weight) * F.binary_cross_entropy_with_logits(pred, target)

def multi_class_smooth_dice_loss(pred: torch.Tensor,
                                 target: torch.Tensor,
                                 smooth: float=1.,
                                 eps: float=1e-6):
    """Smooth Dice loss for multi class classification."""
    
    prob = F.softmax(pred, dim=1)
    
    with torch.no_grad():
        num_class = pred.size(1)
        targets_oh = torch.eye(num_class, device=pred.get_device())[targets.squeeze(1)]
        targets_oh = targets_oh.permute(0, 3, 1, 2).float()
        
        dims = (0,) + tuple(range(2, targets_oh.ndimension()))
        
    intersect = torch.sum(prob * targets_oh, dims)
    cardinality = torch.sum(prob + targets_oh, dims)
        
    return 1. - ((2. * intersect + self.smooth) / (cardinality + self.smooth)).mean()
    
def multi_class_dice_ce_sum(pred: torch.Tensor,
                            target: torch.Tensor,
                            weight: float=0.5,
                            smooth: float=1.,
                            eps: float=1e-6):
    """Sum of cross entropy and dice loss for multi class case"""
    
    target = target.long()
    
    return weight * multi_class_smooth_dice_loss(pred, target, smooth, eps) + (1. - weight) * F.cross_entropy(pred, target)
>>>>>>> 6757a7d6

def precision(pred: torch.Tensor, target: torch.Tensor, eps: float=1e-6) -> torch.Tensor:
    """
    Function to calculate the precision.

    :param pred: (torch.Tensor) predictions
    :param target: (torch.Tensor) target
    :param eps: (eps) epsilon for numerical stability

    :returns precision: (torch.Tensor)
    """

    pred = (pred > 0).float()
    target = (target > 0).float()

    tp = ((pred == 1.) * (target == 1.)).float() # TODO why not (pred * target) ?

    return tp.sum() / (pred.sum() + eps)

def recall(pred: torch.Tensor, target: torch.Tensor, eps: float=1e-6) -> torch.Tensor:
    """
    Function to calculate the recall.

    :param pred: (torch.Tensor) predictions
    :param target: (torch.Tensor) target
    :param eps: (eps) epsilon for numerical stability

    :returns recall: (torch.Tensor)
    """

    pred = (pred > 0).float()
    target = (target > 0).float()

    tp = ((pred == 1.) * (target == 1.)).float()

    return tp.sum() / (target.sum() + eps)

def f1(pred: torch.Tensor, target: torch.Tensor, eps: float=1e-6) -> torch.Tensor:
    """
    Function to calculate the f1 score.

    :param pred: (torch.Tensor) predictions
    :param target: (torch.Tensor) target

    :returns f1: (torch.Tensor)
    """

    p = precision(pred, target)
    r = recall(pred, target)

    return (2 * p * r) / (p + r + eps)

def masked_smooth_dice_loss(pred: torch.Tensor, target: torch.Tensor,
                            smooth: float=1., eps: float=1e-6) -> torch.Tensor:
    """
    Masked smoothed dice loss. Like smoothed dice loss,
    but with usability mask in the first channel
    of the target, i.e. target should have one more channel
    than prediction.

    :param pred: (torch.Tensor) predictions
    :param target: (torch.Tensor) target
    :param smooth: (float) smoothing value
    :param eps: (eps) epsilon for numerical stability

    :returns dice_loss: (torch.Tensor) the dice loss
    """

    mask = target[:, 0].float()
    mask = mask[:, None]

    pred = torch.sigmoid(pred)
    target = (target[:, 1:] > 0).float()

    pred = mask*pred
    target = mask*target

    intersection = (pred.reshape(-1) * target.reshape(-1)).sum()

    return 1 - ((2. * intersection + smooth) / (pred.sum() + target.sum() + smooth + eps))

def masked_precision(pred: torch.Tensor, target: torch.Tensor, eps: float=1e-6) -> torch.Tensor:
    """
    Function to calculate the masked precision. Like precision,
    but with usability mask in channel in the first channel
    of the target, i.e. target should have one more channel
    than prediction.

    :param pred: (torch.Tensor) predictions
    :param target: (torch.Tensor) target
    :param eps: (eps) epsilon for numerical stability

    :returns precision: (torch.Tensor)
    """

    mask = target[:, 0].float()
    mask = mask[:, None]

    pred = mask*(pred > 0).float()
    target = mask*(target[:, 1:] > 0).float()

    tp = ((pred == 1) * (target == 1)).float()

    return tp.sum() / (pred.sum() + eps)

def masked_recall(pred: torch.Tensor, target: torch.Tensor, eps: float=1e-6) -> torch.Tensor:
    """
    Function to calculate the masked recall. Like recall,
    but with usability mask in channel in the first channel
    of the target, i.e. target should have one more channel
    than prediction.

    :param pred: (torch.Tensor) predictions
    :param target: (torch.Tensor) target
    :param eps: (eps) epsilon for numerical stability

    :returns recall: (torch.Tensor)
    """

    mask = target[:, 0].float()
    mask = mask[:, None]

    pred = mask*(pred > 0).float()
    target = mask*(target[:, 1:] > 0).float()

    tp = ((pred == 1) * (target == 1)).float()

    return tp.sum() / (target.sum() + eps)

def masked_f1(pred: torch.Tensor, target: torch.Tensor, eps: float=1e-6) -> torch.Tensor:
    """
    Function to calculate the masked f1 score. Like f1 score,
    but with usability mask in channel in the first channel
    of the target, i.e. target should have one more channel
    than prediction.

    :param pred: (torch.Tensor) predictions
    :param target: (torch.Tensor) target

    :returns f1: (torch.Tensor)
    """
    p = masked_precision(pred, target)
    r = masked_recall(pred, target)

    return (2 * p * r) / (p + r + eps)<|MERGE_RESOLUTION|>--- conflicted
+++ resolved
@@ -8,11 +8,8 @@
 
 import sys
 import torch
-<<<<<<< HEAD
 from torch.nn.modules import loss as torchloss
-=======
 from torch.nn import functional as F
->>>>>>> 6757a7d6
 
 def get_loss(name: str):
     """
@@ -52,7 +49,6 @@
 
     return 1 - ((2. * intersection + smooth) / (pred.sum() + target.sum() + smooth + eps))
 
-<<<<<<< HEAD
 def smooth_dice_beta_loss(pred: torch.Tensor, target: torch.Tensor,
                           beta: float=1., smooth: float=1., eps: float=1e-6) -> torch.Tensor:
     """
@@ -77,16 +73,16 @@
     fn = (1-pred).reshape(-1).sum() - tn
 
     return 1 - (((1+beta**2)*tp + smooth) / ((1+beta**2)*tp + beta**2*fn + fp + smooth + eps))
-=======
+
 def dice_bce_sum(pred: torch.Tensor,
                  target: torch.Tensor,
                  weight: float=0.5,
                  smooth: float=1.,
                  eps: float=1e-6):
     """Weighted sum of smooth dice loss and binary cross entropy.
-    
+
     `weight` is the relative weight between the two loss functions."""
-    
+
     return weight * smooth_dice_loss(pred, target, smooth, eps) + (1 - weight) * F.binary_cross_entropy_with_logits(pred, target)
 
 def multi_class_smooth_dice_loss(pred: torch.Tensor,
@@ -94,32 +90,31 @@
                                  smooth: float=1.,
                                  eps: float=1e-6):
     """Smooth Dice loss for multi class classification."""
-    
+
     prob = F.softmax(pred, dim=1)
-    
+
     with torch.no_grad():
         num_class = pred.size(1)
-        targets_oh = torch.eye(num_class, device=pred.get_device())[targets.squeeze(1)]
+        targets_oh = torch.eye(num_class, device=pred.get_device())[target.squeeze(1)]
         targets_oh = targets_oh.permute(0, 3, 1, 2).float()
-        
+
         dims = (0,) + tuple(range(2, targets_oh.ndimension()))
-        
+
     intersect = torch.sum(prob * targets_oh, dims)
     cardinality = torch.sum(prob + targets_oh, dims)
-        
-    return 1. - ((2. * intersect + self.smooth) / (cardinality + self.smooth)).mean()
-    
+
+    return 1. - ((2. * intersect + smooth) / (cardinality + smooth + eps)).mean()
+
 def multi_class_dice_ce_sum(pred: torch.Tensor,
                             target: torch.Tensor,
                             weight: float=0.5,
                             smooth: float=1.,
                             eps: float=1e-6):
     """Sum of cross entropy and dice loss for multi class case"""
-    
+
     target = target.long()
-    
+
     return weight * multi_class_smooth_dice_loss(pred, target, smooth, eps) + (1. - weight) * F.cross_entropy(pred, target)
->>>>>>> 6757a7d6
 
 def precision(pred: torch.Tensor, target: torch.Tensor, eps: float=1e-6) -> torch.Tensor:
     """
