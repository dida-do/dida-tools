"""
Contains wrapper for torch.utils.data.Dataset derived classes
"""

import os
from pathlib import Path
from typing import Callable, Optional, List
import random
<<<<<<< HEAD
from dataclasses import dataclass
import numpy as np
import torch
from albumentations import HorizontalFlip, VerticalFlip, Rotate
from utils.data.augmenter import Augmenter

class NpyDataset(torch.utils.data.Dataset):
    """
=======
from pathlib import Path
from typing import Callable, Optional, List

import numpy as np
import pandas as pd
import torch
from dataclasses import dataclass

DATA_FORMATS = {
    'npy': {
        'suffixes': ['npy'],
        'import_function': np.load,
        'to_npy_converter': lambda x: x},
    'tensor': {
        'suffixes': ['pt'],
        'import_function': torch.load,
        'to_npy_converter': lambda x: x.numpy()},
    'csv': {
        'suffixes': ['csv'],
        'import_function': pd.read_csv,
        'to_npy_converter': lambda x: x.to_numpy()},
    'excel': {
        'suffixes': ['xls', 'xlsx', 'xlsm', 'xlsb', 'odf'],
        'import_function': pd.read_excel,
        'to_npy_converter': lambda x: x.to_numpy()},
    'hdf': {
        'suffixes': ['hdf', 'h5', 'hdf5', 'he5'],
        'import_function': pd.read_hdf,
        'to_npy_converter': lambda x: x.to_numpy()},
    'json': {
        'suffixes': ['json'],
        'import_function': pd.read_json,
        'to_npy_converter': lambda x: x.to_numpy()},
    'html': {
        'suffixes': ['html'],
        'import_function': pd.read_html,
        'to_npy_converter': lambda x: x.to_numpy()},
}


def check_for_data_format(suffix: str) -> str:
    '''
    Checks if a suffix corresponds to one of the DATA_FORMATS.

    Example:
    check_for_data_format('xlsx') -> 'excel'
    '''
    for data_format in DATA_FORMATS:
        if suffix in DATA_FORMATS[data_format]['suffixes']:
            return data_format
    return None


def check_for_file_with_supported_format(directory: str) -> str:
    '''
    Searches for a file with a supported format in a specified directory
    and returns the format. The format has to be specified in DATA_FORMATS.
    Raises an error if it does not find any supported file.

    Example:
    check_for_data_format('data/x/') -> 'csv'
    '''
    for item in os.listdir(directory):
        data_format = check_for_data_format(item.split('.')[-1])
        if data_format:
            return data_format

    raise FileNotFoundError('No files with supported suffixes found under DATA_DIR')


class NpyDataset(torch.utils.data.Dataset):
    '''
>>>>>>> 0d27495a
    A supervised learning dataset class to handle serialised
    numpy data, for example images.

    Data consists of float `.npy` files of fixed shape.
    Observations and labels are given by different folders
    containing files with same names.
<<<<<<< HEAD
    """
=======
    '''

>>>>>>> 0d27495a
    def __init__(self, x_dir, y_dir):
        """
        Instantiate .npy file dataset.

        :param x_dir: (str) observation directory
        :param y_dir: (str) label directory
        """

        self.x_dir = x_dir
        self.y_dir = y_dir

        self.x_format = check_for_file_with_supported_format(self.x_dir)
        self.y_format = check_for_file_with_supported_format(self.y_dir)

        # sort is needed for order in data
        self.x_list = np.sort(os.listdir(x_dir))
        self.y_list = np.sort(os.listdir(y_dir))

        transforms = [
            VerticalFlip(p=.33),
            HorizontalFlip(p=.33),
            Rotate(p=.33)]

        self.augmenter = Augmenter(list_of_transforms=transforms, p=.9)

    def __len__(self):
        return len(self.x_list)

    def __getitem__(self, idx: int) -> tuple:
<<<<<<< HEAD
        """
        Load images from disk and perform augmentations.

        :param idx: (int) index of the file to load

        :rtype (torch.Tensor, torch.Tensor) image and segmentation mask
        """
=======
>>>>>>> 0d27495a
        img_name = os.path.join(self.x_dir, self.x_list[idx])
        img = np.load(img_name)
        img = DATA_FORMATS[self.x_format]['import_function'](img_name)
        img = DATA_FORMATS[self.x_format]['to_npy_converter'](img)

        label_name = os.path.join(self.y_dir, self.y_list[idx])
        label = DATA_FORMATS[self.y_format]['import_function'](label_name)
        label = DATA_FORMATS[self.y_format]['to_npy_converter'](label)

        label = (label > 0).astype(float)

        img, label = self.augmenter(img, label)

        # instantiate torch.Tensors and change to channels-first ordering
        img_tensor = torch.Tensor(img).permute((2, 0, 1))
        label_tensor = torch.Tensor(label).permute((2, 0, 1))

        return img_tensor, label_tensor


class NpyPredictionDataset(torch.utils.data.Dataset):
<<<<<<< HEAD
    """
=======
    '''
>>>>>>> 0d27495a
    A dataset class to handle prediction on serialised numpy data,
    for example images.

    Data consists of float `.npy` files of fixed shape.
<<<<<<< HEAD
    """
=======
    '''

>>>>>>> 0d27495a
    def __init__(self, files):
        """
        Instantiate .npy file dataset.

        :param files: (list) list of files to predict on
        """

        self.files = files

    def __len__(self):
        return len(self.files)

    def __getitem__(self, idx: int) -> tuple:
<<<<<<< HEAD

=======
>>>>>>> 0d27495a
        file = np.load(self.files[idx])
        file = torch.Tensor(file)
        return self.files[idx], file

<<<<<<< HEAD
=======

>>>>>>> 0d27495a
@dataclass
class InpaintingDataset(torch.utils.data.Dataset):
    """Dataset for inpainting from numpy files

    :param root_dir: Directory containing x and y directories
    :param aug: data Augmentation pipeline.
    :param input_preprocess: Additional deterministic preprocessing for input
    :param min_val: The minimum value to clip input data.
    :param max_val: The maximum value to clip input data.
    :param fnames: Optional subset of files to use.
    :param mask_fn: Function to create masks.
    """

    root_dir: Path
    aug: Callable
    input_preprocess: Optional[Callable]
    min_val: int = 0
    max_val: int = 6000
    fnames: Optional[List[str]] = None
    mask_fn: Callable = lambda x: np.zeros_like(x)

    def __post_init__(self):
        super().__init__()

        if self.fnames is None:
            self.fnames = [f for f in os.listdir(self.root_dir / "x") if f.endswith(".npy")]

    def __len__(self):
        return len(self.fnames)

    def __getitem__(self, idx):
        x = np.clip((np.load(self.root_dir / "x" / self.fnames[idx]) + self.min_val) / self.max_val, 0, 1)
        x = (x * 255).astype(np.uint8).transpose(1, 2, 0)

        if self.aug is not None:
            initial_shape = x.shape
            x = self.aug(image=x)["image"]

            # Some augmentations are not suited to multi-channel data and silently change it to 3 channels
            assert x.shape == initial_shape

        mask = self.mask_fn(x).transpose(2, 0, 1).astype(np.float16)

        if self.input_preprocess is not None:
            x = self.input_preprocess(x)
        else:
            x = torch.Tensor(x).transpose(2, 0, 1)

        return x, torch.Tensor(mask).float()

<<<<<<< HEAD
=======

>>>>>>> 0d27495a
@dataclass
class SegmentationDataset(torch.utils.data.Dataset):
    """Dataset for segmentation from numpy files

    :param root_dir: Directory containing x and y directories
    :param aug: data Augmentation pipeline.
    :param input_preprocess: Additional deterministic preprocessing for input
    :param min_val: The minimum value to clip input data.
    :param max_val: The maximum value to clip input data.
    :param fnames: Optional subset of files to use.
    """

    root_dir: Path
    aug: Callable
    input_preprocess: Optional[Callable]
    min_val: int = 0
    max_val: int = 6000
    fnames: Optional[List[str]] = None

    def __post_init__(self):
        super().__init__()

        if self.fnames is None:
            self.fnames = [f for f in os.listdir(self.root_dir / "x") if f.endswith(".npy")]

    def __len__(self):
        return len(self.fnames)

    def __getitem__(self, idx):
        x = np.clip((np.load(self.root_dir / "x" / self.fnames[idx]) + self.min_val) / self.max_val, 0, 1)
        x = (x * 255).astype(np.uint8).transpose(1, 2, 0)

        y = np.load(self.root_dir / "y" / self.fnames[idx])
        if len(y.shape) == 3:
            if (x.shape == y.shape) or (x.shape[0] == y.shape[0] and x.shape[1] == y.shape[1]):
                # channel order the same
                pass
            elif (x.shape[0] == y.shape[1] and x.shape[1] == y.shape[2]):
                # x channels last, y channels first
                y = y.transpose(1, 2, 0)
            elif (x.shape[1] == y.shape[0] and x.shape[2] == y.shape[1]):
                # x channels first, y channels last
                x = x.transpose(1, 2, 0)
            else:
                raise ValueError(f"x dimensions {x.shape} not compatible with y dimiensions {y.shape}")

        elif len(y.shape) == 2:
            y = y[:, :, None]
        else:
            raise ValueError(f"Target {self.fnames[idx]} has invalid dimensions")

        if self.aug is not None:
            initial_shape = x.shape
            initial_y_shape = y.shape
            augmented = self.aug(image=x, mask=y)

            x = augmented["image"]
            y = augmented["mask"]

            # Some augmentations are not suited to multi-channel data and silently change it to 3 channels

            assert x.shape == initial_shape
            assert y.shape == initial_y_shape

        if self.input_preprocess is not None:
            x = self.input_preprocess(x)
        else:
            x = torch.Tensor(x).transpose(2, 0, 1)

        return x, torch.Tensor(y).float().permute(2, 0, 1)


@dataclass
class UnpairedImageDataset(torch.utils.data.Dataset):
    """Dataset for two sets of unpaired images eg for a cycleGAN.

    :param root_dir: Directory containing x and y directories

    All following params come in x and y flavours.

    :param aug: Data augmentation pipeline.
    :param input_preprocess: Additional deterministic preprocessing for input
    :param min_val: The minimum value to clip input data.
    :param max_val: The maximum value to clip input data.
    :param fnames: Optional subset of files to use."""

    root_dir: Path
    x_aug: Callable
    x_input_preprocess: Optional[Callable]

    y_aug: Callable
    y_input_preprocess: Optional[Callable]

    x_min_val: int = 0
    x_max_val: int = 6000
    x_fnames: Optional[List[str]] = None

    y_min_val: int = 0
    y_max_val: int = 6000
    y_fnames: Optional[List[str]] = None

    def __post_init__(self):
        super().__init__()

        if self.x_fnames is None:
            self.x_fnames = [f for f in os.listdir(self.root_dir / "x") if f.endswith(".npy")]

        if self.y_fnames is None:
            self.y_fnames = [f for f in os.listdir(self.root_dir / "y") if f.endswith(".npy")]

    def __len__(self):
        return len(self.x_fnames)

    def __getitem__(self, idx):
        x = np.clip((np.load(self.root_dir / "x" / self.x_fnames[idx]) + self.x_min_val) / self.x_max_val, 0, 1)
        x = (x * 255).astype(np.uint8).transpose(1, 2, 0)

        y = np.clip((np.load(self.root_dir / "y" / self.y_fnames[idx]) + self.y_min_val) / self.y_max_val, 0, 1)
        y = (y * 255).astype(np.uint8).transpose(1, 2, 0)

        if self.x_aug is not None:
            initial_shape = x.shape
            x = self.x_aug(image=x)["image"]

            # Some augmentations are not suited to multi-channel data and silently change it to 3 channels
            assert x.shape == initial_shape

        if self.y_aug is not None:
            initial_shape = y.shape
            y = self.y_aug(image=y)["image"]

            # Some augmentations are not suited to multi-channel data and silently change it to 3
            assert y.shape == initial_shape, f"{y.shape} != {initial_shape}"
            # Tempoaray hack for 1 channel sentinel 1 data
            # Will be removed once data preparation has been fixed
            if y.shape[-1] == 1:
                y = np.stack(2 * [y[:, :, 0]], axis=-1)

        if self.x_input_preprocess is not None:
            x = self.x_input_preprocess(x)
        else:
            x = torch.Tensor(x).transpose(2, 0, 1)

        if self.y_input_preprocess is not None:
            y = self.y_input_preprocess(y)
        else:
            y = torch.Tensor(y).transpose(2, 0, 1)

        return x, y


class ImageBuffer:
    """Image buffer for training discriminator in a GAN after github.com/junyanz/pytorch-CycleGAN-and-pix2pix"""

    def __init__(self, pool_size: int, replace_prob: float = 0.5):
        self.pool_size = pool_size
        self.num_imgs = 0
        self.images = []
        self.replace_prob = replace_prob

    def __call__(self, images: torch.Tensor):
        if self.pool_size == 0:
            return images

        return_images = []
        for image in images:
            image = torch.unsqueeze(image.data, 0)
            if self.num_imgs < self.pool_size:
                self.num_imgs += 1
                self.images.append(image)
                return_images.append(image)
            else:
                if random.uniform(0, 1) < self.replace_prob:
                    random_id = random.randint(0, self.pool_size - 1)
                    tmp = self.images[random_id].clone()
                    self.images[random_id] = image
                    return_images.append(tmp)
                else:
                    return_images.append(image)

        return torch.cat(return_images, 0)<|MERGE_RESOLUTION|>--- conflicted
+++ resolved
@@ -6,23 +6,12 @@
 from pathlib import Path
 from typing import Callable, Optional, List
 import random
-<<<<<<< HEAD
 from dataclasses import dataclass
 import numpy as np
 import torch
 from albumentations import HorizontalFlip, VerticalFlip, Rotate
+import pandas as pd
 from utils.data.augmenter import Augmenter
-
-class NpyDataset(torch.utils.data.Dataset):
-    """
-=======
-from pathlib import Path
-from typing import Callable, Optional, List
-
-import numpy as np
-import pandas as pd
-import torch
-from dataclasses import dataclass
 
 DATA_FORMATS = {
     'npy': {
@@ -57,12 +46,12 @@
 
 
 def check_for_data_format(suffix: str) -> str:
-    '''
+    """
     Checks if a suffix corresponds to one of the DATA_FORMATS.
 
     Example:
     check_for_data_format('xlsx') -> 'excel'
-    '''
+    """
     for data_format in DATA_FORMATS:
         if suffix in DATA_FORMATS[data_format]['suffixes']:
             return data_format
@@ -70,14 +59,14 @@
 
 
 def check_for_file_with_supported_format(directory: str) -> str:
-    '''
+    """
     Searches for a file with a supported format in a specified directory
     and returns the format. The format has to be specified in DATA_FORMATS.
     Raises an error if it does not find any supported file.
 
     Example:
     check_for_data_format('data/x/') -> 'csv'
-    '''
+    """
     for item in os.listdir(directory):
         data_format = check_for_data_format(item.split('.')[-1])
         if data_format:
@@ -87,20 +76,14 @@
 
 
 class NpyDataset(torch.utils.data.Dataset):
-    '''
->>>>>>> 0d27495a
+    """
     A supervised learning dataset class to handle serialised
     numpy data, for example images.
 
     Data consists of float `.npy` files of fixed shape.
     Observations and labels are given by different folders
     containing files with same names.
-<<<<<<< HEAD
-    """
-=======
-    '''
-
->>>>>>> 0d27495a
+    """
     def __init__(self, x_dir, y_dir):
         """
         Instantiate .npy file dataset.
@@ -108,7 +91,6 @@
         :param x_dir: (str) observation directory
         :param y_dir: (str) label directory
         """
-
         self.x_dir = x_dir
         self.y_dir = y_dir
 
@@ -130,7 +112,6 @@
         return len(self.x_list)
 
     def __getitem__(self, idx: int) -> tuple:
-<<<<<<< HEAD
         """
         Load images from disk and perform augmentations.
 
@@ -138,8 +119,6 @@
 
         :rtype (torch.Tensor, torch.Tensor) image and segmentation mask
         """
-=======
->>>>>>> 0d27495a
         img_name = os.path.join(self.x_dir, self.x_list[idx])
         img = np.load(img_name)
         img = DATA_FORMATS[self.x_format]['import_function'](img_name)
@@ -161,21 +140,12 @@
 
 
 class NpyPredictionDataset(torch.utils.data.Dataset):
-<<<<<<< HEAD
-    """
-=======
-    '''
->>>>>>> 0d27495a
+    """
     A dataset class to handle prediction on serialised numpy data,
     for example images.
 
     Data consists of float `.npy` files of fixed shape.
-<<<<<<< HEAD
-    """
-=======
-    '''
-
->>>>>>> 0d27495a
+    """
     def __init__(self, files):
         """
         Instantiate .npy file dataset.
@@ -189,21 +159,15 @@
         return len(self.files)
 
     def __getitem__(self, idx: int) -> tuple:
-<<<<<<< HEAD
-
-=======
->>>>>>> 0d27495a
         file = np.load(self.files[idx])
         file = torch.Tensor(file)
         return self.files[idx], file
 
-<<<<<<< HEAD
-=======
-
->>>>>>> 0d27495a
+
 @dataclass
 class InpaintingDataset(torch.utils.data.Dataset):
-    """Dataset for inpainting from numpy files
+    """
+    Dataset for inpainting from numpy files
 
     :param root_dir: Directory containing x and y directories
     :param aug: data Augmentation pipeline.
@@ -213,7 +177,6 @@
     :param fnames: Optional subset of files to use.
     :param mask_fn: Function to create masks.
     """
-
     root_dir: Path
     aug: Callable
     input_preprocess: Optional[Callable]
@@ -232,14 +195,16 @@
         return len(self.fnames)
 
     def __getitem__(self, idx):
-        x = np.clip((np.load(self.root_dir / "x" / self.fnames[idx]) + self.min_val) / self.max_val, 0, 1)
+        x = np.clip((np.load(self.root_dir / "x" / self.fnames[idx]) + \
+                    self.min_val) / self.max_val, 0, 1)
         x = (x * 255).astype(np.uint8).transpose(1, 2, 0)
 
         if self.aug is not None:
             initial_shape = x.shape
             x = self.aug(image=x)["image"]
 
-            # Some augmentations are not suited to multi-channel data and silently change it to 3 channels
+            # Some augmentations are not suited to multi-channel data and
+            # silently change it to 3 channels
             assert x.shape == initial_shape
 
         mask = self.mask_fn(x).transpose(2, 0, 1).astype(np.float16)
@@ -251,13 +216,11 @@
 
         return x, torch.Tensor(mask).float()
 
-<<<<<<< HEAD
-=======
-
->>>>>>> 0d27495a
+
 @dataclass
 class SegmentationDataset(torch.utils.data.Dataset):
-    """Dataset for segmentation from numpy files
+    """
+    Dataset for segmentation from numpy files
 
     :param root_dir: Directory containing x and y directories
     :param aug: data Augmentation pipeline.
@@ -266,7 +229,6 @@
     :param max_val: The maximum value to clip input data.
     :param fnames: Optional subset of files to use.
     """
-
     root_dir: Path
     aug: Callable
     input_preprocess: Optional[Callable]
@@ -284,7 +246,8 @@
         return len(self.fnames)
 
     def __getitem__(self, idx):
-        x = np.clip((np.load(self.root_dir / "x" / self.fnames[idx]) + self.min_val) / self.max_val, 0, 1)
+        x = np.clip((np.load(self.root_dir / "x" / self.fnames[idx]) + self.min_val) \
+                    / self.max_val, 0, 1)
         x = (x * 255).astype(np.uint8).transpose(1, 2, 0)
 
         y = np.load(self.root_dir / "y" / self.fnames[idx])
@@ -314,7 +277,8 @@
             x = augmented["image"]
             y = augmented["mask"]
 
-            # Some augmentations are not suited to multi-channel data and silently change it to 3 channels
+            # Some augmentations are not suited to multi-channel data and
+            # silently change it to 3 channels
 
             assert x.shape == initial_shape
             assert y.shape == initial_y_shape
@@ -329,7 +293,8 @@
 
 @dataclass
 class UnpairedImageDataset(torch.utils.data.Dataset):
-    """Dataset for two sets of unpaired images eg for a cycleGAN.
+    """
+    Dataset for two sets of unpaired images eg for a cycleGAN.
 
     :param root_dir: Directory containing x and y directories
 
@@ -339,8 +304,8 @@
     :param input_preprocess: Additional deterministic preprocessing for input
     :param min_val: The minimum value to clip input data.
     :param max_val: The maximum value to clip input data.
-    :param fnames: Optional subset of files to use."""
-
+    :param fnames: Optional subset of files to use.
+    """
     root_dir: Path
     x_aug: Callable
     x_input_preprocess: Optional[Callable]
@@ -369,10 +334,12 @@
         return len(self.x_fnames)
 
     def __getitem__(self, idx):
-        x = np.clip((np.load(self.root_dir / "x" / self.x_fnames[idx]) + self.x_min_val) / self.x_max_val, 0, 1)
+        x = np.clip((np.load(self.root_dir / "x" / self.x_fnames[idx]) + self.x_min_val) \
+                    / self.x_max_val, 0, 1)
         x = (x * 255).astype(np.uint8).transpose(1, 2, 0)
 
-        y = np.clip((np.load(self.root_dir / "y" / self.y_fnames[idx]) + self.y_min_val) / self.y_max_val, 0, 1)
+        y = np.clip((np.load(self.root_dir / "y" / self.y_fnames[idx]) + self.y_min_val) \
+                    / self.y_max_val, 0, 1)
         y = (y * 255).astype(np.uint8).transpose(1, 2, 0)
 
         if self.x_aug is not None:
@@ -407,8 +374,10 @@
 
 
 class ImageBuffer:
-    """Image buffer for training discriminator in a GAN after github.com/junyanz/pytorch-CycleGAN-and-pix2pix"""
-
+    """
+    Image buffer for training discriminator in a GAN after
+    github.com/junyanz/pytorch-CycleGAN-and-pix2pix
+    """
     def __init__(self, pool_size: int, replace_prob: float = 0.5):
         self.pool_size = pool_size
         self.num_imgs = 0
