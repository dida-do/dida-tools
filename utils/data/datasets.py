"""
Contains wrapper for torch.utils.data.Dataset derived classes
"""

<<<<<<< HEAD
import os
import numpy as np
import torch
import torch.utils.data
from albumentations import HorizontalFlip, VerticalFlip, Rotate
from utils.data.augmenter import Augmenter
=======
import numpy as np
import os
import random
import torch
from dataclasses import dataclass
from typing import Callable, Optional, List
from pathlib import Path
from tqdm import tqdm
from datetime import datetime
import multiprocessing as mp
>>>>>>> 6757a7d6

class NpyDataset(torch.utils.data.Dataset):
    """
    A supervised learning dataset class to handle serialised
    numpy data, for example images.

    Data consists of float `.npy` files of fixed shape.
    Observations and labels are given by different folders
    containing files with same names.
    """
    def __init__(self, x_dir, y_dir):
        """
        Instantiate .npy file dataset.

        :param x_dir: (str) observation directory
        :param y_dir: (str) label directory
        """

        self.x_dir = x_dir
        self.y_dir = y_dir

        # sort is needed for order in data
        self.x_list = np.sort(os.listdir(x_dir))
        self.y_list = np.sort(os.listdir(y_dir))

        transforms = [
            VerticalFlip(p=.33),
            HorizontalFlip(p=.33),
            Rotate(p=.33)]

        self.augmenter = Augmenter(list_of_transforms=transforms, p=.9)

    def __len__(self):
        return len(self.x_list)

    def __getitem__(self, idx: int) -> tuple:
        """
        Load images from disk and perform augmentations.

        :param idx: (int) index of the file to load

        :rtype (torch.Tensor, torch.Tensor) image and segmentation mask
        """
        img_name = os.path.join(self.x_dir, self.x_list[idx])
        img = np.load(img_name)

        label_name = os.path.join(self.y_dir, self.y_list[idx])
        label = np.load(label_name)

        label = (label > 0).astype(float)

        img, label = self.augmenter(img, label)

        # instantiate torch.Tensors and change to channels-first ordering
        img_tensor = torch.Tensor(img).permute((2, 0, 1))
        label_tensor = torch.Tensor(label).permute((2, 0, 1))

        return img_tensor, label_tensor


class NpyPredictionDataset(torch.utils.data.Dataset):
    """
    A dataset class to handle prediction on serialised numpy data,
    for example images.

    Data consists of float `.npy` files of fixed shape.
    """
    def __init__(self, files):
        """
        Instantiate .npy file dataset.

        :param files: (list) list of files to predict on
        """

        self.files = files

    def __len__(self):
        return len(self.files)

    def __getitem__(self, idx: int) -> tuple:

        file = np.load(self.files[idx])
        file = torch.Tensor(file)
        return self.files[idx], file
    
@dataclass
class InpaintingDataset(torch.utils.data.Dataset):
    """Dataset for inpainting from numpy files
    
    :param root_dir: Directory containing x and y directories
    :param aug: data Augmentation pipeline.
    :param input_preprocess: Additional deterministic preprocessing for input
    :param min_val: The minimum value to clip input data.
    :param max_val: The maximum value to clip input data.
    :param fnames: Optional subset of files to use.
    :param mask_fn: Function to create masks.
    """
    
    root_dir: Path
    aug: Callable
    input_preprocess: Optional[Callable]
    min_val: int = 0
    max_val: int = 6000
    fnames: Optional[List[str]] = None
    mask_fn: Callable = lambda x: np.zeros_like(x)
    
    def __post_init__(self):
        super().__init__()
        
        if self.fnames is None:
            self.fnames = [f for f in os.listdir(self.root_dir / "x") if f.endswith(".npy")]
        
    def __len__(self):
        return len(self.fnames)
    
    def __getitem__(self, idx):
        x = np.clip((np.load(self.root_dir / "x" / self.fnames[idx]) + self.min_val) / self.max_val, 0, 1)
        x = (x * 255).astype(np.uint8).transpose(1, 2, 0)
        
        if self.aug is not None:
            initial_shape = x.shape
            x = self.aug(image=x)["image"]
            
            # Some augmentations are not suited to multi-channel data and silently change it to 3 channels
            assert x.shape == initial_shape
        
        mask = self.mask_fn(x).transpose(2, 0, 1).astype(np.float16)
        
        if self.input_preprocess is not None:
            x = self.input_preprocess(x)
        else:
            x = torch.Tensor(x).transpose(2, 0, 1)
        
        return x, torch.Tensor(mask).float()
    
@dataclass
class SegmentationDataset(torch.utils.data.Dataset):
    """Dataset for segmentation from numpy files
    
    :param root_dir: Directory containing x and y directories
    :param aug: data Augmentation pipeline.
    :param input_preprocess: Additional deterministic preprocessing for input
    :param min_val: The minimum value to clip input data.
    :param max_val: The maximum value to clip input data.
    :param fnames: Optional subset of files to use.
    """
    
    root_dir: Path
    aug: Callable
    input_preprocess: Optional[Callable]
    min_val: int = 0
    max_val: int = 6000
    fnames: Optional[List[str]] = None
    
    def __post_init__(self):
        super().__init__()
        
        if self.fnames is None:
            self.fnames = [f for f in os.listdir(self.root_dir / "x") if f.endswith(".npy")]
        
    def __len__(self):
        return len(self.fnames)
    
    def __getitem__(self, idx):
        x = np.clip((np.load(self.root_dir / "x" / self.fnames[idx]) + self.min_val) / self.max_val, 0, 1)
        x = (x * 255).astype(np.uint8).transpose(1, 2, 0)
        
        y = np.load(self.root_dir / "y" / self.fnames[idx])
        if len(y.shape) == 3:
            if (x.shape == y.shape) or (x.shape[0] == y.shape[0] and x.shape[1] == y.shape[1]):
                # channel order the same
                pass
            elif (x.shape[0] == y.shape[1] and x.shape[1] == y.shape[2]):
                # x channels last, y channels first
                y = y.transpose(1, 2, 0)
            elif (x.shape[1] == y.shape[0] and x.shape[2] == y.shape[1]):
                # x channels first, y channels last
                x = x.transpose(1, 2, 0)
            else:
                raise ValueError(f"x dimensions {x.shape} not compatible with y dimiensions {y.shape}")
            
        elif len(y.shape) == 2:
            y = y[:, :, None]
        else:
            raise ValueError(f"Target {self.fnames[idx]} has invalid dimensions")
        
        if self.aug is not None:
            initial_shape = x.shape
            initial_y_shape = y.shape
            augmented = self.aug(image=x, mask=y)
            
            x = augmented["image"]
            y = augmented["mask"]
            
            # Some augmentations are not suited to multi-channel data and silently change it to 3 channels
            
            assert x.shape == initial_shape
            assert y.shape == initial_y_shape
        
        if self.input_preprocess is not None:
            x = self.input_preprocess(x)
        else:
            x = torch.Tensor(x).transpose(2, 0, 1)
        
        return x, torch.Tensor(y).float().permute(2, 0, 1)

@dataclass
class UnpairedImageDataset(torch.utils.data.Dataset):
    """Dataset for two sets of unpaired images eg for a cycleGAN.
    
    :param root_dir: Directory containing x and y directories
    
    All following params come in x and y flavours.
    
    :param aug: Data augmentation pipeline.
    :param input_preprocess: Additional deterministic preprocessing for input
    :param min_val: The minimum value to clip input data.
    :param max_val: The maximum value to clip input data.
    :param fnames: Optional subset of files to use."""
    
    root_dir: Path
    x_aug: Callable
    x_input_preprocess: Optional[Callable]
        
    y_aug: Callable
    y_input_preprocess: Optional[Callable]
    
    x_min_val: int = 0
    x_max_val: int = 6000
    x_fnames: Optional[List[str]] = None
        
    y_min_val: int = 0
    y_max_val: int = 6000
    y_fnames: Optional[List[str]] = None
        
    def __post_init__(self):
        super().__init__()
        
        if self.x_fnames is None:
            self.x_fnames = [f for f in os.listdir(self.root_dir / "x") if f.endswith(".npy")]
            
        if self.y_fnames is None:
            self.y_fnames = [f for f in os.listdir(self.root_dir / "y") if f.endswith(".npy")]
            
    def __len__(self):
        return len(self.x_fnames)
    
    def __getitem__(self, idx):
        x = np.clip((np.load(self.root_dir / "x" / self.x_fnames[idx]) + self.x_min_val) / self.x_max_val, 0, 1)
        x = (x * 255).astype(np.uint8).transpose(1, 2, 0)
        
        y = np.clip((np.load(self.root_dir / "y" / self.y_fnames[idx]) + self.y_min_val) / self.y_max_val, 0, 1)
        y = (y * 255).astype(np.uint8).transpose(1, 2, 0)
        
        if self.x_aug is not None:
            initial_shape = x.shape
            x  = self.x_aug(image=x)["image"]
            
            # Some augmentations are not suited to multi-channel data and silently change it to 3 channels
            assert x.shape == initial_shape
            
        if self.y_aug is not None:
            initial_shape = y.shape
            y = self.y_aug(image=y)["image"]
            
            # Some augmentations are not suited to multi-channel data and silently change it to 3 
            assert y.shape == initial_shape, f"{y.shape} != {initial_shape}"
            # Tempoaray hack for 1 channel sentinel 1 data
            # Will be removed once data preparation has been fixed
            if y.shape[-1] == 1:
                y = np.stack(2 * [y[:, :, 0]], axis=-1)
    
        if self.x_input_preprocess is not None:
            x = self.x_input_preprocess(x)
        else:
            x = torch.Tensor(x).transpose(2, 0, 1)
            
        if self.y_input_preprocess is not None:
            y = self.y_input_preprocess(y)
        else:
            y = torch.Tensor(y).transpose(2, 0, 1)
            
        return x, y

class ImageBuffer:
    """Image buffer for training discriminator in a GAN after github.com/junyanz/pytorch-CycleGAN-and-pix2pix"""
    
    def __init__(self, pool_size: int, replace_prob: float=0.5):
        self.pool_size = pool_size
        self.num_imgs = 0
        self.images = []
        self.replace_prob = replace_prob
        
    def __call__(self, images: torch.Tensor):
        if self.pool_size == 0:
            return images
        
        return_images = []
        for image in images:
            image = torch.unsqueeze(image.data, 0)
            if self.num_imgs < self.pool_size:
                self.num_imgs += 1
                self.images.append(image)
                return_images.append(image)
            else:
                if random.uniform(0, 1) < self.replace_prob:
                    random_id = random.randint(0, self.pool_size - 1)
                    tmp = self.images[random_id].clone()
                    self.images[random_id] = image
                    return_images.append(tmp)
                else:
                    return_images.append(image)
                    
        return torch.cat(return_images, 0)<|MERGE_RESOLUTION|>--- conflicted
+++ resolved
@@ -2,25 +2,15 @@
 Contains wrapper for torch.utils.data.Dataset derived classes
 """
 
-<<<<<<< HEAD
 import os
+from pathlib import Path
+from typing import Callable, Optional, List
+import random
+from dataclasses import dataclass
 import numpy as np
 import torch
-import torch.utils.data
 from albumentations import HorizontalFlip, VerticalFlip, Rotate
 from utils.data.augmenter import Augmenter
-=======
-import numpy as np
-import os
-import random
-import torch
-from dataclasses import dataclass
-from typing import Callable, Optional, List
-from pathlib import Path
-from tqdm import tqdm
-from datetime import datetime
-import multiprocessing as mp
->>>>>>> 6757a7d6
 
 class NpyDataset(torch.utils.data.Dataset):
     """
@@ -105,11 +95,11 @@
         file = np.load(self.files[idx])
         file = torch.Tensor(file)
         return self.files[idx], file
-    
+
 @dataclass
 class InpaintingDataset(torch.utils.data.Dataset):
     """Dataset for inpainting from numpy files
-    
+
     :param root_dir: Directory containing x and y directories
     :param aug: data Augmentation pipeline.
     :param input_preprocess: Additional deterministic preprocessing for input
@@ -118,7 +108,7 @@
     :param fnames: Optional subset of files to use.
     :param mask_fn: Function to create masks.
     """
-    
+
     root_dir: Path
     aug: Callable
     input_preprocess: Optional[Callable]
@@ -126,40 +116,40 @@
     max_val: int = 6000
     fnames: Optional[List[str]] = None
     mask_fn: Callable = lambda x: np.zeros_like(x)
-    
+
     def __post_init__(self):
         super().__init__()
-        
+
         if self.fnames is None:
             self.fnames = [f for f in os.listdir(self.root_dir / "x") if f.endswith(".npy")]
-        
+
     def __len__(self):
         return len(self.fnames)
-    
+
     def __getitem__(self, idx):
         x = np.clip((np.load(self.root_dir / "x" / self.fnames[idx]) + self.min_val) / self.max_val, 0, 1)
         x = (x * 255).astype(np.uint8).transpose(1, 2, 0)
-        
+
         if self.aug is not None:
             initial_shape = x.shape
             x = self.aug(image=x)["image"]
-            
+
             # Some augmentations are not suited to multi-channel data and silently change it to 3 channels
             assert x.shape == initial_shape
-        
+
         mask = self.mask_fn(x).transpose(2, 0, 1).astype(np.float16)
-        
+
         if self.input_preprocess is not None:
             x = self.input_preprocess(x)
         else:
             x = torch.Tensor(x).transpose(2, 0, 1)
-        
+
         return x, torch.Tensor(mask).float()
-    
+
 @dataclass
 class SegmentationDataset(torch.utils.data.Dataset):
     """Dataset for segmentation from numpy files
-    
+
     :param root_dir: Directory containing x and y directories
     :param aug: data Augmentation pipeline.
     :param input_preprocess: Additional deterministic preprocessing for input
@@ -167,27 +157,27 @@
     :param max_val: The maximum value to clip input data.
     :param fnames: Optional subset of files to use.
     """
-    
+
     root_dir: Path
     aug: Callable
     input_preprocess: Optional[Callable]
     min_val: int = 0
     max_val: int = 6000
     fnames: Optional[List[str]] = None
-    
+
     def __post_init__(self):
         super().__init__()
-        
+
         if self.fnames is None:
             self.fnames = [f for f in os.listdir(self.root_dir / "x") if f.endswith(".npy")]
-        
+
     def __len__(self):
         return len(self.fnames)
-    
+
     def __getitem__(self, idx):
         x = np.clip((np.load(self.root_dir / "x" / self.fnames[idx]) + self.min_val) / self.max_val, 0, 1)
         x = (x * 255).astype(np.uint8).transpose(1, 2, 0)
-        
+
         y = np.load(self.root_dir / "y" / self.fnames[idx])
         if len(y.shape) == 3:
             if (x.shape == y.shape) or (x.shape[0] == y.shape[0] and x.shape[1] == y.shape[1]):
@@ -201,123 +191,123 @@
                 x = x.transpose(1, 2, 0)
             else:
                 raise ValueError(f"x dimensions {x.shape} not compatible with y dimiensions {y.shape}")
-            
+
         elif len(y.shape) == 2:
             y = y[:, :, None]
         else:
             raise ValueError(f"Target {self.fnames[idx]} has invalid dimensions")
-        
+
         if self.aug is not None:
             initial_shape = x.shape
             initial_y_shape = y.shape
             augmented = self.aug(image=x, mask=y)
-            
+
             x = augmented["image"]
             y = augmented["mask"]
-            
+
             # Some augmentations are not suited to multi-channel data and silently change it to 3 channels
-            
+
             assert x.shape == initial_shape
             assert y.shape == initial_y_shape
-        
+
         if self.input_preprocess is not None:
             x = self.input_preprocess(x)
         else:
             x = torch.Tensor(x).transpose(2, 0, 1)
-        
+
         return x, torch.Tensor(y).float().permute(2, 0, 1)
 
 @dataclass
 class UnpairedImageDataset(torch.utils.data.Dataset):
     """Dataset for two sets of unpaired images eg for a cycleGAN.
-    
+
     :param root_dir: Directory containing x and y directories
-    
+
     All following params come in x and y flavours.
-    
+
     :param aug: Data augmentation pipeline.
     :param input_preprocess: Additional deterministic preprocessing for input
     :param min_val: The minimum value to clip input data.
     :param max_val: The maximum value to clip input data.
     :param fnames: Optional subset of files to use."""
-    
+
     root_dir: Path
     x_aug: Callable
     x_input_preprocess: Optional[Callable]
-        
+
     y_aug: Callable
     y_input_preprocess: Optional[Callable]
-    
+
     x_min_val: int = 0
     x_max_val: int = 6000
     x_fnames: Optional[List[str]] = None
-        
+
     y_min_val: int = 0
     y_max_val: int = 6000
     y_fnames: Optional[List[str]] = None
-        
+
     def __post_init__(self):
         super().__init__()
-        
+
         if self.x_fnames is None:
             self.x_fnames = [f for f in os.listdir(self.root_dir / "x") if f.endswith(".npy")]
-            
+
         if self.y_fnames is None:
             self.y_fnames = [f for f in os.listdir(self.root_dir / "y") if f.endswith(".npy")]
-            
+
     def __len__(self):
         return len(self.x_fnames)
-    
+
     def __getitem__(self, idx):
         x = np.clip((np.load(self.root_dir / "x" / self.x_fnames[idx]) + self.x_min_val) / self.x_max_val, 0, 1)
         x = (x * 255).astype(np.uint8).transpose(1, 2, 0)
-        
+
         y = np.clip((np.load(self.root_dir / "y" / self.y_fnames[idx]) + self.y_min_val) / self.y_max_val, 0, 1)
         y = (y * 255).astype(np.uint8).transpose(1, 2, 0)
-        
+
         if self.x_aug is not None:
             initial_shape = x.shape
-            x  = self.x_aug(image=x)["image"]
-            
+            x = self.x_aug(image=x)["image"]
+
             # Some augmentations are not suited to multi-channel data and silently change it to 3 channels
             assert x.shape == initial_shape
-            
+
         if self.y_aug is not None:
             initial_shape = y.shape
             y = self.y_aug(image=y)["image"]
-            
-            # Some augmentations are not suited to multi-channel data and silently change it to 3 
+
+            # Some augmentations are not suited to multi-channel data and silently change it to 3
             assert y.shape == initial_shape, f"{y.shape} != {initial_shape}"
             # Tempoaray hack for 1 channel sentinel 1 data
             # Will be removed once data preparation has been fixed
             if y.shape[-1] == 1:
                 y = np.stack(2 * [y[:, :, 0]], axis=-1)
-    
+
         if self.x_input_preprocess is not None:
             x = self.x_input_preprocess(x)
         else:
             x = torch.Tensor(x).transpose(2, 0, 1)
-            
+
         if self.y_input_preprocess is not None:
             y = self.y_input_preprocess(y)
         else:
             y = torch.Tensor(y).transpose(2, 0, 1)
-            
+
         return x, y
 
 class ImageBuffer:
     """Image buffer for training discriminator in a GAN after github.com/junyanz/pytorch-CycleGAN-and-pix2pix"""
-    
-    def __init__(self, pool_size: int, replace_prob: float=0.5):
+
+    def __init__(self, pool_size: int, replace_prob: float = 0.5):
         self.pool_size = pool_size
         self.num_imgs = 0
         self.images = []
         self.replace_prob = replace_prob
-        
+
     def __call__(self, images: torch.Tensor):
         if self.pool_size == 0:
             return images
-        
+
         return_images = []
         for image in images:
             image = torch.unsqueeze(image.data, 0)
@@ -333,5 +323,5 @@
                     return_images.append(tmp)
                 else:
                     return_images.append(image)
-                    
+
         return torch.cat(return_images, 0)